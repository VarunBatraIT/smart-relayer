package cluster

import (
	"net"
	"strings"
	"sync/atomic"

	"github.com/gallir/radix.improved/redis"
	"github.com/gallir/smart-relayer/lib"
)

const (
	requestBufferSize = 1024
)

type connHandler struct {
	initialized bool
	srv         *Server
	conn        net.Conn
	reqCh       chan reqData
	pending     int32
}

func Handle(srv *Server, netCon net.Conn) {
	h := &connHandler{
		srv:  srv,
		conn: netCon,
	}
	defer h.close()

	reader := redis.NewRespReader(h.conn)
	for {
		req := reader.Read()
		if req.IsType(redis.IOErr) {
			if redis.IsTimeout(req) {
				continue
			}
			return
		}

		h.process(req)
	}
}

func (h *connHandler) close() {
	if h.reqCh != nil {
		close(h.reqCh)
	}
	h.conn.Close()
}

func (h *connHandler) process(req *redis.Resp) {
	cmd, err := req.First()
	if err != nil {
		respBadCommand.WriteTo(h.conn)
		return
	}

	cmd = strings.ToUpper(cmd)
	if cmd == selectCommand {
		respBadCommand.WriteTo(h.conn)
		return
	}

	doAsync := false
	var fastResponse *redis.Resp
	if h.srv.mode == lib.ModeSmart {
		fastResponse, doAsync = commands[cmd]
	}

	if doAsync {
		fastResponse.WriteTo(h.conn)
		if !h.initialized {
			h.initialized = true
			h.reqCh = make(chan reqData, requestBufferSize)
			go h.sendWorker()
		}
		atomic.AddInt32(&h.pending, 1)
		h.reqCh <- reqData{
			req:        req,
			compress:   h.srv.config.Compress && cmd != evalCommand,
			mustAnswer: false,
		}
		return
	}

	comp := h.srv.config.Compress
	if cmd == evalCommand {
		comp = false
	}

	p := atomic.LoadInt32(&h.pending)
	if p != 0 {
		// There are operations in queue, send by the same channel
		atomic.AddInt32(&h.pending, 1)
		h.reqCh <- reqData{
			req:        req,
<<<<<<< HEAD
			compress:   comp,
=======
			compress:   h.srv.config.Compress && cmd != evalCommand,
>>>>>>> 0028af0a
			mustAnswer: true,
		}
		return
	}

	// No ongoing operations, we can send directly
<<<<<<< HEAD
	h.sender(true, req, comp, false)
=======
	h.sender(true, req, h.srv.config.Compress && cmd != evalCommand, false)
>>>>>>> 0028af0a
}

func (h *connHandler) sendWorker() {
	for m := range h.reqCh {
		h.sender(m.mustAnswer, m.req, m.compress, true)
	}
}

func (h *connHandler) sender(mustAnswer bool, req *redis.Resp, compress, async bool) {
	if compress {
		req.Compress(lib.MinCompressSize, lib.MagicSnappy)
	}
	a, err := req.Array()
	if err != nil {
		if mustAnswer {
			respBadCommand.WriteTo(h.conn)
		}
		return
	}

	cmd, _ := a[0].Str()
	args := make([]interface{}, 0, len(a)-1)
	for _, v := range a {
		b, _ := v.Bytes()
		args = append(args, b)
	}

	resp := h.srv.pool.Cmd(cmd, args[1:])

	if h.srv.config.Compress || h.srv.config.Uncompress {
		resp.Uncompress(lib.MagicSnappy)
	}
	if mustAnswer {
		resp.WriteTo(h.conn)
	}
	if async {
		atomic.AddInt32(&h.pending, -1)
	}
	req.ReleaseBuffers()
	resp.ReleaseBuffers()
}<|MERGE_RESOLUTION|>--- conflicted
+++ resolved
@@ -84,33 +84,20 @@
 		return
 	}
 
-	comp := h.srv.config.Compress
-	if cmd == evalCommand {
-		comp = false
-	}
-
 	p := atomic.LoadInt32(&h.pending)
 	if p != 0 {
 		// There are operations in queue, send by the same channel
 		atomic.AddInt32(&h.pending, 1)
 		h.reqCh <- reqData{
 			req:        req,
-<<<<<<< HEAD
-			compress:   comp,
-=======
 			compress:   h.srv.config.Compress && cmd != evalCommand,
->>>>>>> 0028af0a
 			mustAnswer: true,
 		}
 		return
 	}
 
 	// No ongoing operations, we can send directly
-<<<<<<< HEAD
-	h.sender(true, req, comp, false)
-=======
 	h.sender(true, req, h.srv.config.Compress && cmd != evalCommand, false)
->>>>>>> 0028af0a
 }
 
 func (h *connHandler) sendWorker() {
